package postgres

import (
	"context"
	"errors"

	"github.com/jackc/pgx/v4"

	"go.opentelemetry.io/otel"
	otelCodes "go.opentelemetry.io/otel/codes"
	"github.com/Permify/permify/internal/repositories"
	"github.com/Permify/permify/internal/repositories/postgres/snapshot"
	"github.com/Permify/permify/internal/repositories/postgres/types"
	"github.com/Permify/permify/internal/repositories/postgres/utils"
	"github.com/Permify/permify/pkg/database"
	db "github.com/Permify/permify/pkg/database/postgres"
	base "github.com/Permify/permify/pkg/pb/base/v1"
	"github.com/Permify/permify/pkg/token"
)

type RelationshipReader struct {
	database  *db.Postgres
	txOptions pgx.TxOptions
}

var tracer = otel.Tracer("postgres")

// NewRelationshipReader - Creates a new RelationshipReader
func NewRelationshipReader(database *db.Postgres) *RelationshipReader {
	return &RelationshipReader{
		database:  database,
		txOptions: pgx.TxOptions{IsoLevel: pgx.RepeatableRead, AccessMode: pgx.ReadOnly},
	}
}

// QueryRelationships - Gets all relationships for a given filter
func (r *RelationshipReader) QueryRelationships(ctx context.Context, filter *base.TupleFilter, t string) (database.ITupleCollection, error) {
<<<<<<< HEAD
	
	ctx, span := tracer.Start(ctx, "relationships.read")
	defer span.End()

	var err error
=======
	ctx, span := tracer.Start(ctx, "relationships.read")
	defer span.End()
>>>>>>> 4061545d

	var err error
	var st token.SnapToken
	st, err = snapshot.EncodedToken{Value: t}.Decode()
	if err != nil {
		span.RecordError(err)
		span.SetStatus(otelCodes.Error, err.Error())
		return nil, err
	}

	var tx pgx.Tx
	tx, err = r.database.Pool.BeginTx(ctx, r.txOptions)
	if err != nil {
		span.RecordError(err)
		span.SetStatus(otelCodes.Error, err.Error())
		return nil, err
	}

	defer func() {
		_ = tx.Rollback(ctx)
	}()

	var sql string
	var args []interface{}

	query := r.database.Builder.Select("entity_type, entity_id, relation, subject_type, subject_id, subject_relation").From(RelationTuplesTable)
	query = utils.FilterQueryForSelectBuilder(query, filter)

	query = utils.SnapshotQuery(query, st.(snapshot.Token).Value.Uint)
	query = query.OrderBy("subject_type, subject_relation ASC")

	sql, args, err = query.ToSql()
	if err != nil {
		span.RecordError(err)
		span.SetStatus(otelCodes.Error, err.Error())
		return nil, errors.New(base.ErrorCode_ERROR_CODE_SQL_BUILDER.String())
	}

	var rows pgx.Rows
	rows, err = tx.Query(ctx, sql, args...)
	if err != nil {
		return nil, errors.New(base.ErrorCode_ERROR_CODE_EXECUTION.String())
	}
	defer rows.Close()

	collection := database.NewTupleCollection()
	for rows.Next() {
		rt := repositories.RelationTuple{}
		err = rows.Scan(&rt.EntityType, &rt.EntityID, &rt.Relation, &rt.SubjectType, &rt.SubjectID, &rt.SubjectRelation)
		if err != nil {
			span.RecordError(err)
			span.SetStatus(otelCodes.Error, err.Error())
			return nil, err
		}
		collection.Add(rt.ToTuple())
	}

	return collection, nil
}

// GetUniqueEntityIDsByEntityType - Gets all unique entity ids for a given entity type
func (r *RelationshipReader) GetUniqueEntityIDsByEntityType(ctx context.Context, typ, t string) (ids []string, err error) {
	var st token.SnapToken
	st, err = snapshot.EncodedToken{Value: t}.Decode()
	if err != nil {
		return nil, err
	}

	var tx pgx.Tx
	tx, err = r.database.Pool.BeginTx(ctx, r.txOptions)
	if err != nil {
		return nil, err
	}

	defer func() {
		_ = tx.Rollback(ctx)
	}()

	var sql string
	var args []interface{}

	query := r.database.Builder.Select("DISTINCT entity_id").From(RelationTuplesTable).Where("entity_type = ?", typ)
	query = utils.SnapshotQuery(query, st.(snapshot.Token).Value.Uint)

	sql, args, err = query.ToSql()
	if err != nil {
		return nil, errors.New(base.ErrorCode_ERROR_CODE_SQL_BUILDER.String())
	}

	var rows pgx.Rows
	rows, err = tx.Query(ctx, sql, args...)
	if err != nil {
		return nil, errors.New(base.ErrorCode_ERROR_CODE_EXECUTION.String())
	}
	defer rows.Close()

	var result []string
	for rows.Next() {
		var id string
		err = rows.Scan(&id)
		if err != nil {
			return nil, err
		}
		result = append(result, id)
	}

	return result, nil
}

// HeadSnapshot - Gets the latest token
func (r *RelationshipReader) HeadSnapshot(ctx context.Context) (token.SnapToken, error) {
	var xid types.XID8
	query := r.database.Builder.Select("id").From(TransactionsTable).OrderBy("id DESC").Limit(1)
	sql, args, err := query.ToSql()
	if err != nil {
		return nil, errors.New(base.ErrorCode_ERROR_CODE_SQL_BUILDER.String())
	}
	row := r.database.Pool.QueryRow(ctx, sql, args...)
	err = row.Scan(&xid)
	if err != nil {
		return nil, err
	}
	return snapshot.Token{Value: xid}, nil
}<|MERGE_RESOLUTION|>--- conflicted
+++ resolved
@@ -6,8 +6,8 @@
 
 	"github.com/jackc/pgx/v4"
 
-	"go.opentelemetry.io/otel"
 	otelCodes "go.opentelemetry.io/otel/codes"
+
 	"github.com/Permify/permify/internal/repositories"
 	"github.com/Permify/permify/internal/repositories/postgres/snapshot"
 	"github.com/Permify/permify/internal/repositories/postgres/types"
@@ -23,8 +23,6 @@
 	txOptions pgx.TxOptions
 }
 
-var tracer = otel.Tracer("postgres")
-
 // NewRelationshipReader - Creates a new RelationshipReader
 func NewRelationshipReader(database *db.Postgres) *RelationshipReader {
 	return &RelationshipReader{
@@ -35,16 +33,8 @@
 
 // QueryRelationships - Gets all relationships for a given filter
 func (r *RelationshipReader) QueryRelationships(ctx context.Context, filter *base.TupleFilter, t string) (database.ITupleCollection, error) {
-<<<<<<< HEAD
-	
 	ctx, span := tracer.Start(ctx, "relationships.read")
 	defer span.End()
-
-	var err error
-=======
-	ctx, span := tracer.Start(ctx, "relationships.read")
-	defer span.End()
->>>>>>> 4061545d
 
 	var err error
 	var st token.SnapToken
